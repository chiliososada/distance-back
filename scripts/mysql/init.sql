<<<<<<< HEAD
GRANT ALL ON *.* TO root@'%';
=======

-- 创建数据库
CREATE DATABASE IF NOT EXISTS distance_back
CHARACTER SET = utf8mb4
COLLATE = utf8mb4_unicode_ci;

-- 创建用户并授权
CREATE USER IF NOT EXISTS 'distance_user'@'%' IDENTIFIED BY 'distance_password';
GRANT ALL PRIVILEGES ON distance_back.* TO 'distance_user'@'%';
FLUSH PRIVILEGES;

-- 使用数据库
USE distance_back;


>>>>>>> 444f48b7

-- 用户基础信息表
CREATE TABLE users (
    id BIGINT UNSIGNED PRIMARY KEY AUTO_INCREMENT COMMENT '用户ID',  -- 改动：添加 AUTO_INCREMENT
    nickname VARCHAR(50) COMMENT '用户昵称',
    avatar_url VARCHAR(255) COMMENT '头像URL',
    birth_date DATE COMMENT '出生日期',
    gender ENUM('male', 'female', 'other') COMMENT '性别',
    bio TEXT COMMENT '个人简介',
    location_latitude DECIMAL(10, 8) COMMENT '位置纬度 profile',
    location_longitude DECIMAL(11, 8) COMMENT '位置经度 profile',
    language VARCHAR(10) DEFAULT 'zh_CN' COMMENT '语言设置',
    status ENUM('active', 'inactive', 'banned') DEFAULT 'active' COMMENT '账号状态',
    privacy_level ENUM('public', 'friends', 'private') DEFAULT 'public' COMMENT '隐私级别 好友可见 全部都可以看见 只有自己能看', 
    notification_enabled BOOLEAN DEFAULT TRUE COMMENT '是否开启通知',
    location_sharing BOOLEAN DEFAULT TRUE COMMENT '是否开启位置共享',
    photo_enabled BOOLEAN DEFAULT TRUE COMMENT '是否开启图片访问',
    last_active_at TIMESTAMP COMMENT '最后活跃时间',
    created_at TIMESTAMP DEFAULT CURRENT_TIMESTAMP COMMENT '创建时间',
    updated_at TIMESTAMP DEFAULT CURRENT_TIMESTAMP ON UPDATE CURRENT_TIMESTAMP COMMENT '更新时间',
    INDEX idx_location (location_latitude, location_longitude),
    user_type ENUM('individual', 'merchant', 'official', 'admin') DEFAULT 'individual' COMMENT '用户类型：individual-普通用户, merchant-商家, official-官方账号,admin-管理员',
    INDEX idx_status (status)
)ENGINE=InnoDB DEFAULT CHARSET=utf8mb4 COLLATE=utf8mb4_unicode_ci COMMENT '用户基础信息表';

-- 管理员权限表
CREATE TABLE admin_permissions (
    id BIGINT UNSIGNED PRIMARY KEY AUTO_INCREMENT,
    user_id BIGINT UNSIGNED NOT NULL COMMENT '管理员用户ID',
    permission_type ENUM(
    	'super_admin',      -- 超级管理员(最高权限)
        'user_manage',      -- 用户管理
        'content_audit',    -- 内容审核
        'system_config',    -- 系统配置
        'data_analysis'     -- 数据分析
    ) NOT NULL COMMENT '权限类型',
    status BOOLEAN DEFAULT TRUE COMMENT '是否启用',
    created_at TIMESTAMP DEFAULT CURRENT_TIMESTAMP,
    updated_at TIMESTAMP DEFAULT CURRENT_TIMESTAMP ON UPDATE CURRENT_TIMESTAMP,
    FOREIGN KEY (user_id) REFERENCES users(id),
    UNIQUE KEY uk_admin_permission (user_id, permission_type)
)ENGINE=InnoDB DEFAULT CHARSET=utf8mb4 COLLATE=utf8mb4_unicode_ci COMMENT '管理员权限表';

-- 被办用户
CREATE TABLE user_bans (
    id BIGINT UNSIGNED PRIMARY KEY AUTO_INCREMENT,
    user_id BIGINT UNSIGNED NOT NULL COMMENT '被封禁用户ID',
    operator_id BIGINT UNSIGNED NOT NULL COMMENT '操作人ID', 
    reason TEXT NOT NULL COMMENT '封禁原因',
    ban_start TIMESTAMP NOT NULL COMMENT '封禁开始时间',
    ban_end TIMESTAMP COMMENT '封禁结束时间',
    status ENUM('active', 'expired', 'cancelled') DEFAULT 'active',
    created_at TIMESTAMP DEFAULT CURRENT_TIMESTAMP,
    FOREIGN KEY (user_id) REFERENCES users(id),
    FOREIGN KEY (operator_id) REFERENCES users(id),
    INDEX idx_user_status (user_id, status)
)ENGINE=InnoDB DEFAULT CHARSET=utf8mb4 COLLATE=utf8mb4_unicode_ci COMMENT '用户封禁记录表';

-- 用户认证信息表（Firebase）
CREATE TABLE user_authentications (
    id BIGINT UNSIGNED PRIMARY KEY AUTO_INCREMENT COMMENT '认证ID',
    user_id BIGINT UNSIGNED NOT NULL COMMENT '用户ID',
    firebase_uid VARCHAR(128) NOT NULL COMMENT 'Firebase用户唯一标识',
    auth_provider ENUM('password', 'phone', 'google', 'apple', 'anonymous') NOT NULL COMMENT '认证方式',
    email VARCHAR(100) COMMENT '邮箱地址',
    phone_number VARCHAR(20) COMMENT '手机号码',
    last_sign_in_at TIMESTAMP COMMENT '最后登录时间',
    created_at TIMESTAMP DEFAULT CURRENT_TIMESTAMP COMMENT '创建时间',
    updated_at TIMESTAMP DEFAULT CURRENT_TIMESTAMP ON UPDATE CURRENT_TIMESTAMP COMMENT '更新时间',
    FOREIGN KEY (user_id) REFERENCES users(id) ON DELETE CASCADE,
    UNIQUE KEY uk_firebase_uid (firebase_uid),
    UNIQUE KEY uk_email (email),
    UNIQUE KEY uk_phone (phone_number),
    INDEX idx_auth_provider (auth_provider)
)ENGINE=InnoDB DEFAULT CHARSET=utf8mb4 COLLATE=utf8mb4_unicode_ci COMMENT '用户认证信息表';

-- 用户设备表（推送相关）待定 一个用户多个设备
CREATE TABLE user_devices (
    id BIGINT UNSIGNED PRIMARY KEY AUTO_INCREMENT COMMENT '设备ID',
    user_id BIGINT UNSIGNED NOT NULL COMMENT '用户ID',
    
    -- 推送相关
    device_token VARCHAR(255) NOT NULL COMMENT '设备推送令牌',
    push_provider ENUM('fcm', 'apns', 'web') NOT NULL COMMENT '推送提供商 apns ios fcm 安卓 web websock',
    push_enabled BOOLEAN DEFAULT TRUE COMMENT '是否允许推送',
    
    -- 设备信息
    device_type ENUM('ios', 'android', 'web') NOT NULL COMMENT '设备类型',
    device_name VARCHAR(100) COMMENT '设备名称',
    device_model VARCHAR(50) COMMENT '设备型号',
    os_version VARCHAR(20) COMMENT '系统版本',
    app_version VARCHAR(20) COMMENT 'APP版本号',
    browser_info VARCHAR(200) COMMENT '浏览器信息(web端)',
    browser_fingerprint VARCHAR(100) COMMENT '浏览器指纹(web端)',
    
    -- 状态信息
    is_active BOOLEAN DEFAULT TRUE COMMENT '是否活跃',
    last_active_at TIMESTAMP COMMENT '最后活跃时间',
    badge_count INT UNSIGNED DEFAULT 0 COMMENT '未读消息数量',
    
    -- 时间戳
    created_at TIMESTAMP DEFAULT CURRENT_TIMESTAMP COMMENT '创建时间',
    updated_at TIMESTAMP DEFAULT CURRENT_TIMESTAMP ON UPDATE CURRENT_TIMESTAMP COMMENT '更新时间',
    
    -- 关联和索引
    FOREIGN KEY (user_id) REFERENCES users(id) ON DELETE CASCADE,
    UNIQUE KEY uk_device_token (device_token),
    INDEX idx_user_device (user_id, device_type, is_active),
    INDEX idx_browser_fingerprint (browser_fingerprint)
)ENGINE=InnoDB DEFAULT CHARSET=utf8mb4 COLLATE=utf8mb4_unicode_ci COMMENT '用户设备推送表';


CREATE TABLE user_relationships (
    id BIGINT UNSIGNED PRIMARY KEY AUTO_INCREMENT COMMENT '关系ID',
    follower_id BIGINT UNSIGNED NOT NULL COMMENT '关注人/请求人用户ID',
    following_id BIGINT UNSIGNED NOT NULL COMMENT '被关注人/被请求人用户ID',
    status ENUM('pending', 'accepted', 'blocked') DEFAULT 'pending' COMMENT '关系状态：pending-等待确认, accepted-已确认, blocked-已屏蔽',

    -- 时间相关
    created_at TIMESTAMP DEFAULT CURRENT_TIMESTAMP COMMENT '关系创建时间',
    updated_at TIMESTAMP DEFAULT CURRENT_TIMESTAMP ON UPDATE CURRENT_TIMESTAMP COMMENT '关系更新时间',
    accepted_at TIMESTAMP NULL DEFAULT NULL COMMENT '关系确认时间',

    -- 外键约束
    FOREIGN KEY (follower_id) REFERENCES users(id) ON DELETE CASCADE, 
    FOREIGN KEY (following_id) REFERENCES users(id) ON DELETE CASCADE, 

    -- 唯一约束
    UNIQUE KEY unique_relationship (follower_id, following_id) COMMENT '保证两个用户之间只有一条关系记录',

    -- 索引
    INDEX idx_follower (follower_id, status) COMMENT '查询用户关注列表',
    INDEX idx_following (following_id, status) COMMENT '查询用户粉丝列表'
)ENGINE=InnoDB DEFAULT CHARSET=utf8mb4 COLLATE=utf8mb4_unicode_ci COMMENT '用户关系表';

-- 话题表
CREATE TABLE topics (
    id BIGINT UNSIGNED PRIMARY KEY AUTO_INCREMENT COMMENT '话题ID',
    user_id BIGINT UNSIGNED NOT NULL COMMENT '发布者用户ID',
    title VARCHAR(255) NOT NULL COMMENT '话题标题',
    content TEXT COMMENT '话题内容',
    location_latitude DECIMAL(10, 8) COMMENT '位置纬度',
    location_longitude DECIMAL(11, 8) COMMENT '位置经度',
    likes_count INT UNSIGNED DEFAULT 0 COMMENT '点赞数',
    participants_count INT UNSIGNED DEFAULT 0 COMMENT '参与人数',
    views_count INT UNSIGNED DEFAULT 0 COMMENT '浏览次数',
    shares_count INT UNSIGNED DEFAULT 0 COMMENT '分享次数',
    expires_at TIMESTAMP COMMENT '过期时间',
    status ENUM('active', 'closed', 'cancelled') DEFAULT 'active'  COMMENT '话题状态：active-进行中, closed-已结束, cancelled-已取消',
	created_at TIMESTAMP DEFAULT CURRENT_TIMESTAMP COMMENT '创建时间',
    updated_at TIMESTAMP DEFAULT CURRENT_TIMESTAMP ON UPDATE CURRENT_TIMESTAMP COMMENT '更新时间',
    -- 外键约束
    FOREIGN KEY (user_id) REFERENCES users(id) ON DELETE CASCADE,
    -- 索引
    INDEX idx_location (location_latitude, location_longitude) COMMENT '位置索引',
    INDEX idx_status (status) COMMENT '状态索引',
    INDEX idx_user_time (user_id, created_at) COMMENT '用户话题时间索引'
)ENGINE=InnoDB DEFAULT CHARSET=utf8mb4 COLLATE=utf8mb4_unicode_ci COMMENT '话题表';

-- 话题图片表
CREATE TABLE topic_images (
    id BIGINT UNSIGNED PRIMARY KEY AUTO_INCREMENT COMMENT '图片ID',
    topic_id BIGINT UNSIGNED NOT NULL COMMENT '话题ID',
    image_url VARCHAR(255) NOT NULL COMMENT '图片URL',
    sort_order INT UNSIGNED DEFAULT 0 COMMENT '排序顺序',
    image_width INT UNSIGNED COMMENT '图片宽度',
    image_height INT UNSIGNED COMMENT '图片高度',
    file_size INT UNSIGNED COMMENT '文件大小(字节)',
    created_at TIMESTAMP DEFAULT CURRENT_TIMESTAMP COMMENT '创建时间',
    
    -- 外键约束
    FOREIGN KEY (topic_id) REFERENCES topics(id) ON DELETE CASCADE,
    
    -- 索引
    INDEX idx_topic_sort (topic_id, sort_order) COMMENT '话题图片排序索引'
)ENGINE=InnoDB DEFAULT CHARSET=utf8mb4 COLLATE=utf8mb4_unicode_ci COMMENT '话题图片表';

-- 话题标签表
CREATE TABLE tags (
    id BIGINT UNSIGNED PRIMARY KEY AUTO_INCREMENT COMMENT '标签ID',
    name VARCHAR(50) UNIQUE NOT NULL COMMENT '标签名称',
    use_count INT UNSIGNED DEFAULT 0 COMMENT '使用次数',
    created_at TIMESTAMP DEFAULT CURRENT_TIMESTAMP COMMENT '创建时间',
    updated_at TIMESTAMP DEFAULT CURRENT_TIMESTAMP ON UPDATE CURRENT_TIMESTAMP COMMENT '更新时间',
    
    -- 索引
    INDEX idx_use_count (use_count) COMMENT '使用次数索引，用于热门标签查询'
)ENGINE=InnoDB DEFAULT CHARSET=utf8mb4 COLLATE=utf8mb4_unicode_ci COMMENT '话题标签表';

-- 话题-标签关联表
CREATE TABLE topic_tags (
    topic_id BIGINT UNSIGNED COMMENT '话题ID',
    tag_id BIGINT UNSIGNED COMMENT '标签ID',
    created_at TIMESTAMP DEFAULT CURRENT_TIMESTAMP COMMENT '创建时间',
    
    -- 主键
    PRIMARY KEY (topic_id, tag_id) COMMENT '联合主键，确保话题和标签的唯一关联',
    
    -- 外键约束
    FOREIGN KEY (topic_id) REFERENCES topics(id) ON DELETE CASCADE,
    FOREIGN KEY (tag_id) REFERENCES tags(id) ON DELETE CASCADE,
    
    -- 索引
    INDEX idx_tag_time (tag_id, created_at) COMMENT '标签时间索引，用于查询标签下的最新话题'
)ENGINE=InnoDB DEFAULT CHARSET=utf8mb4 COLLATE=utf8mb4_unicode_ci COMMENT '话题-标签关联表';

-- 话题互动表
CREATE TABLE topic_interactions (
    id BIGINT UNSIGNED PRIMARY KEY AUTO_INCREMENT COMMENT '互动ID',
    topic_id BIGINT UNSIGNED NOT NULL COMMENT '话题ID',
    user_id BIGINT UNSIGNED NOT NULL COMMENT '用户ID',
    interaction_type ENUM('like', 'favorite', 'share') NOT NULL 
        COMMENT '互动类型：like-点赞, favorite-收藏, share-分享',
    created_at TIMESTAMP DEFAULT CURRENT_TIMESTAMP COMMENT '互动时间',
    interaction_status ENUM('active', 'cancelled') DEFAULT 'active' COMMENT '互动状态：active-有效, cancelled-已撤销',
    -- 外键约束
    FOREIGN KEY (topic_id) REFERENCES topics(id) ON DELETE CASCADE,
    FOREIGN KEY (user_id) REFERENCES users(id) ON DELETE CASCADE,
    
    -- 唯一约束
    UNIQUE KEY unique_interaction (topic_id, user_id, interaction_type) COMMENT '确保用户对同一话题的同类互动只有一次',
    
    -- 索引
    INDEX idx_user_type (user_id, interaction_type, created_at) COMMENT '用户互动类型索引，用于查询用户的互动历史'
)ENGINE=InnoDB DEFAULT CHARSET=utf8mb4 COLLATE=utf8mb4_unicode_ci COMMENT '话题互动表';



-- 聊天室表
CREATE TABLE chat_rooms (
    id BIGINT UNSIGNED PRIMARY KEY AUTO_INCREMENT COMMENT '聊天室ID',
    name VARCHAR(100) NOT NULL COMMENT '聊天室名称',
    type ENUM('individual', 'group', 'merchant', 'official') NOT NULL COMMENT '聊天室类型：individual-个人聊天, group-群聊, merchant-店家, official-官方',
    topic_id BIGINT UNSIGNED COMMENT '关联的话题ID（如果是话题聊天室）',
    avatar_url VARCHAR(255) COMMENT '聊天室头像URL',
    announcement TEXT COMMENT '聊天室公告',
    created_at TIMESTAMP DEFAULT CURRENT_TIMESTAMP COMMENT '聊天室创建时间',
    updated_at TIMESTAMP DEFAULT CURRENT_TIMESTAMP ON UPDATE CURRENT_TIMESTAMP COMMENT '聊天室更新时间',
    FOREIGN KEY (topic_id) REFERENCES topics(id)
)ENGINE=InnoDB DEFAULT CHARSET=utf8mb4 COLLATE=utf8mb4_unicode_ci COMMENT '聊天室表，用于记录聊天室的基本信息';

-- 聊天室成员表
CREATE TABLE chat_room_members (
    id BIGINT UNSIGNED PRIMARY KEY AUTO_INCREMENT COMMENT '成员记录ID',
    chat_room_id BIGINT UNSIGNED COMMENT '聊天室ID',
    user_id BIGINT UNSIGNED COMMENT '用户ID',
    role ENUM('owner', 'admin', 'member') DEFAULT 'member' COMMENT '成员角色：owner-拥有者, admin-管理员, member-普通成员',
    nickname VARCHAR(50) COMMENT '成员在聊天室中的昵称',
    joined_at TIMESTAMP DEFAULT CURRENT_TIMESTAMP COMMENT '加入聊天室时间',
    last_read_message_id BIGINT UNSIGNED DEFAULT 0 COMMENT '最后读取的消息ID',
    is_muted BOOLEAN DEFAULT FALSE COMMENT '是否被静音',
    FOREIGN KEY (chat_room_id) REFERENCES chat_rooms(id),
    FOREIGN KEY (user_id) REFERENCES users(id),
    UNIQUE KEY unique_member (chat_room_id, user_id) COMMENT '唯一约束：同一聊天室中的用户不能重复'
)ENGINE=InnoDB DEFAULT CHARSET=utf8mb4 COLLATE=utf8mb4_unicode_ci COMMENT '聊天室成员表，用于记录聊天室的成员信息';

-- 消息表
CREATE TABLE messages (
    id BIGINT UNSIGNED PRIMARY KEY AUTO_INCREMENT COMMENT '消息ID',
    chat_room_id BIGINT UNSIGNED COMMENT '所属聊天室ID',
    sender_id BIGINT UNSIGNED COMMENT '发送者用户ID',
    content_type ENUM('text', 'image', 'file', 'system') DEFAULT 'text' NOT NULL COMMENT '消息类型：text-文本, image-图片, file-文件, system-系统消息',
    content TEXT COMMENT '消息内容',
    created_at TIMESTAMP DEFAULT CURRENT_TIMESTAMP COMMENT '消息发送时间',
    
    -- 外键约束
    FOREIGN KEY (chat_room_id) REFERENCES chat_rooms(id),
    FOREIGN KEY (sender_id) REFERENCES users(id),
    
    -- 索引
    INDEX idx_chat_room_time (chat_room_id, created_at)
) ENGINE=InnoDB 
  DEFAULT CHARSET=utf8mb4 
  COLLATE=utf8mb4_unicode_ci 
  COMMENT '消息表，用于记录聊天室中的消息内容';

-- 消息媒体表
CREATE TABLE message_media (
    id BIGINT UNSIGNED PRIMARY KEY AUTO_INCREMENT COMMENT '媒体记录ID',
    message_id BIGINT UNSIGNED COMMENT '关联的消息ID',
    media_type ENUM('image', 'file') NOT NULL COMMENT '媒体类型：image-图片, file-文件',
    media_url VARCHAR(255) NOT NULL COMMENT '媒体文件的URL',
    file_name VARCHAR(255) COMMENT '媒体文件名称',
    file_size INT UNSIGNED COMMENT '媒体文件大小（单位：字节）',
    created_at TIMESTAMP DEFAULT CURRENT_TIMESTAMP COMMENT '媒体文件上传时间',
    FOREIGN KEY (message_id) REFERENCES messages(id)
) COMMENT '消息媒体表，用于存储消息中包含的媒体文件信息';

-- 聊天室置顶表
CREATE TABLE pinned_chat_rooms (
    user_id BIGINT UNSIGNED COMMENT '用户ID',
    chat_room_id BIGINT UNSIGNED COMMENT '聊天室ID',
    pinned_at TIMESTAMP DEFAULT CURRENT_TIMESTAMP COMMENT '置顶时间',
    PRIMARY KEY (user_id, chat_room_id),
    FOREIGN KEY (user_id) REFERENCES users(id),
    FOREIGN KEY (chat_room_id) REFERENCES chat_rooms(id)
)ENGINE=InnoDB DEFAULT CHARSET=utf8mb4 COLLATE=utf8mb4_unicode_ci COMMENT '聊天室置顶表，用于记录用户置顶的聊天室';


-- 通知模板表
CREATE TABLE notification_templates (
    id BIGINT UNSIGNED PRIMARY KEY AUTO_INCREMENT COMMENT '模板ID',
    code VARCHAR(50) UNIQUE NOT NULL COMMENT '模板代码',
    title_template TEXT NOT NULL COMMENT '标题模板',
    content_template TEXT NOT NULL COMMENT '内容模板',
    platform ENUM('all', 'ios', 'android', 'web') DEFAULT 'all' COMMENT '平台类型',
    variables JSON COMMENT '模板变量',
    status ENUM('active', 'inactive') DEFAULT 'active' COMMENT '模板状态',
    created_at TIMESTAMP DEFAULT CURRENT_TIMESTAMP COMMENT '创建时间',
    updated_at TIMESTAMP DEFAULT CURRENT_TIMESTAMP ON UPDATE CURRENT_TIMESTAMP COMMENT '更新时间'
)ENGINE=InnoDB DEFAULT CHARSET=utf8mb4 COLLATE=utf8mb4_unicode_ci COMMENT '通知模板表';

-- 推送消息表
CREATE TABLE push_notifications (
    id BIGINT UNSIGNED PRIMARY KEY AUTO_INCREMENT COMMENT '推送ID',
    template_id BIGINT UNSIGNED COMMENT '模板ID',
    title VARCHAR(255) NOT NULL COMMENT '推送标题',
    content TEXT NOT NULL COMMENT '推送内容',
    type ENUM('system', 'merchant', 'topic', 'chat') NOT NULL COMMENT '推送类型',
    sender_id BIGINT UNSIGNED COMMENT '发送者ID',
    target_type ENUM('all', 'area', 'specific_users') NOT NULL COMMENT '目标类型',
    target_params JSON COMMENT '目标参数',
    status ENUM('draft', 'scheduled', 'sending', 'sent', 'cancelled') COMMENT '推送状态',
    scheduled_at TIMESTAMP COMMENT '计划发送时间',
    sent_at TIMESTAMP COMMENT '实际发送时间',
    created_at TIMESTAMP DEFAULT CURRENT_TIMESTAMP COMMENT '创建时间',
    updated_at TIMESTAMP DEFAULT CURRENT_TIMESTAMP ON UPDATE CURRENT_TIMESTAMP COMMENT '更新时间',
    FOREIGN KEY (template_id) REFERENCES notification_templates(id),
    FOREIGN KEY (sender_id) REFERENCES users(id)
)ENGINE=InnoDB DEFAULT CHARSET=utf8mb4 COLLATE=utf8mb4_unicode_ci COMMENT '推送消息表';

-- 推送接收记录表
CREATE TABLE push_notification_recipients (
    notification_id BIGINT UNSIGNED COMMENT '推送ID',
    user_id BIGINT UNSIGNED COMMENT '接收者ID',
    device_id BIGINT UNSIGNED COMMENT '接收设备ID',
    status ENUM('pending', 'sent', 'failed', 'received', 'read') COMMENT '接收状态',
    error_message TEXT COMMENT '错误信息',
    sent_at TIMESTAMP COMMENT '发送时间',
    received_at TIMESTAMP COMMENT '接收时间',
    read_at TIMESTAMP COMMENT '阅读时间',
    PRIMARY KEY (notification_id, user_id),
    FOREIGN KEY (notification_id) REFERENCES push_notifications(id),
    FOREIGN KEY (user_id) REFERENCES users(id),
    FOREIGN KEY (device_id) REFERENCES user_devices(id)
)ENGINE=InnoDB DEFAULT CHARSET=utf8mb4 COLLATE=utf8mb4_unicode_ci COMMENT '推送接收记录表';


-- 地区表 --待定
CREATE TABLE regions (
    id BIGINT UNSIGNED PRIMARY KEY AUTO_INCREMENT COMMENT '地区ID',
    parent_id BIGINT UNSIGNED COMMENT '父级地区ID',
    name VARCHAR(50) NOT NULL COMMENT '地区名称',
    level ENUM('country', 'province', 'city', 'district') NOT NULL COMMENT '地区级别',
    code VARCHAR(20) UNIQUE COMMENT '地区编码',
    latitude DECIMAL(10, 8) COMMENT '中心纬度',
    longitude DECIMAL(11, 8) COMMENT '中心经度',
    created_at TIMESTAMP DEFAULT CURRENT_TIMESTAMP COMMENT '创建时间',
    updated_at TIMESTAMP DEFAULT CURRENT_TIMESTAMP ON UPDATE CURRENT_TIMESTAMP COMMENT '更新时间',
    FOREIGN KEY (parent_id) REFERENCES regions(id)
) COMMENT '地区表';

-- 用户位置历史表
CREATE TABLE user_locations (
    id BIGINT UNSIGNED PRIMARY KEY AUTO_INCREMENT COMMENT '记录ID',
    user_id BIGINT UNSIGNED NOT NULL COMMENT '用户ID',
    latitude DECIMAL(10, 8) NOT NULL COMMENT '纬度',
    longitude DECIMAL(11, 8) NOT NULL COMMENT '经度',
    region_id BIGINT UNSIGNED COMMENT '所属地区ID',
    created_at TIMESTAMP DEFAULT CURRENT_TIMESTAMP COMMENT '记录时间',
    FOREIGN KEY (user_id) REFERENCES users(id),
    FOREIGN KEY (region_id) REFERENCES regions(id),
    INDEX idx_user_location (user_id, created_at)
)ENGINE=InnoDB DEFAULT CHARSET=utf8mb4 COLLATE=utf8mb4_unicode_ci COMMENT '用户位置历史表';

-- 敏感词表 --前期不要
CREATE TABLE sensitive_words (
    id BIGINT UNSIGNED PRIMARY KEY AUTO_INCREMENT COMMENT '敏感词ID',
    word VARCHAR(50) NOT NULL UNIQUE COMMENT '敏感词',
    category VARCHAR(20) COMMENT '分类',
    level ENUM('low', 'medium', 'high') DEFAULT 'medium' COMMENT '级别',
    status BOOLEAN DEFAULT TRUE COMMENT '是否启用',
    created_at TIMESTAMP DEFAULT CURRENT_TIMESTAMP COMMENT '创建时间',
    updated_at TIMESTAMP DEFAULT CURRENT_TIMESTAMP ON UPDATE CURRENT_TIMESTAMP COMMENT '更新时间'
)ENGINE=InnoDB DEFAULT CHARSET=utf8mb4 COLLATE=utf8mb4_unicode_ci COMMENT '敏感词表';

-- 举报记录表 --前期不要
CREATE TABLE reports (
    id BIGINT UNSIGNED PRIMARY KEY AUTO_INCREMENT COMMENT '举报ID',
    reporter_id BIGINT UNSIGNED NOT NULL COMMENT '举报人ID',
    target_type ENUM('user', 'topic', 'comment', 'message') NOT NULL COMMENT '举报对象类型',
    target_id BIGINT UNSIGNED NOT NULL COMMENT '举报对象ID',
    reason_type VARCHAR(50) NOT NULL COMMENT '举报原因类型',
    reason_detail TEXT COMMENT '举报详细原因',
    status ENUM('pending', 'processing', 'resolved', 'rejected') DEFAULT 'pending' COMMENT '处理状态',
    handler_id BIGINT UNSIGNED COMMENT '处理人ID',
    handling_result TEXT COMMENT '处理结果',
    created_at TIMESTAMP DEFAULT CURRENT_TIMESTAMP COMMENT '举报时间',
    updated_at TIMESTAMP DEFAULT CURRENT_TIMESTAMP ON UPDATE CURRENT_TIMESTAMP COMMENT '更新时间',
    FOREIGN KEY (reporter_id) REFERENCES users(id),
    FOREIGN KEY (handler_id) REFERENCES users(id),
    INDEX idx_target (target_type, target_id),
    INDEX idx_status (status)
)ENGINE=InnoDB DEFAULT CHARSET=utf8mb4 COLLATE=utf8mb4_unicode_ci COMMENT '举报记录表';

-- 为经常进行范围查询的字段建立符合索引
CREATE INDEX idx_topic_location_time ON topics(location_latitude, location_longitude, created_at);
CREATE INDEX idx_user_active_location ON users(status, location_latitude, location_longitude);

-- 为全文搜索字段建立全文索引
ALTER TABLE topics ADD FULLTEXT INDEX ft_topic_content(title, content);

-- 为经常统计的字段建立统计索引
CREATE INDEX idx_topic_stats ON topics(status, created_at);
CREATE INDEX idx_message_stats ON messages(created_at);<|MERGE_RESOLUTION|>--- conflicted
+++ resolved
@@ -1,6 +1,3 @@
-<<<<<<< HEAD
-GRANT ALL ON *.* TO root@'%';
-=======
 
 -- 创建数据库
 CREATE DATABASE IF NOT EXISTS distance_back
@@ -16,7 +13,6 @@
 USE distance_back;
 
 
->>>>>>> 444f48b7
 
 -- 用户基础信息表
 CREATE TABLE users (
